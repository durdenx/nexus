--- conflicted
+++ resolved
@@ -7,10 +7,6 @@
   "description": "Scalable, strongly typed GraphQL schema development",
   "homepage": "https://nexus.js.org",
   "scripts": {
-<<<<<<< HEAD
-    "dev": "tsc -w",
-=======
->>>>>>> 6fe74c49
     "test": "jest",
     "test:ci": "jest -i --coverage",
     "build": "tsc",
