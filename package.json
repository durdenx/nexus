{
  "name": "nexus",
  "version": "0.12.0-beta.14",
  "main": "dist",
  "types": "dist/index.d.ts",
  "license": "MIT",
  "description": "Scalable, strongly typed GraphQL schema development",
  "homepage": "https://nexus.js.org",
  "scripts": {
    "test": "jest",
    "test:ci": "jest --coverage --maxWorkers 2",
    "build": "tsc",
    "dev": "tsc -w",
    "dev:test": "jest --watch",
    "dev:examples": "yarn -s link-examples && tsc -w",
    "lint": "tslint -p tsconfig.json",
    "clean": "rm -rf dist",
    "format": "prettier --write 'src/**/*.ts' 'tests/**/*.ts'",
    "prepublish": "yarn clean && yarn lint && yarn build",
    "postpublish": "yarn upgrade-deps || echo 'Oops...'",
    "website": "cd website && yarn && yarn start",
    "examples": "yarn link-examples && cd website && yarn gulp run-examples",
    "deploy-site": "cd website && yarn && yarn gulp link-website && yarn build",
    "link-examples": "cd website && yarn && yarn gulp link-examples",
    "unlink-examples": "cd website && yarn && yarn gulp unlink-examples",
    "upgrade-deps": "cd website && yarn && yarn gulp upgrade-deps",
    "ts-ast-reader": "cd examples/ts-ast-reader && yarn start"
  },
  "files": [
    "src",
    "dist",
    "LICENSE.md",
    "README.md",
    "yarn.lock"
  ],
  "author": {
    "name": "Tim Griesser",
    "url": "https://github.com/tgriesser"
  },
  "dependencies": {
    "tslib": "^1.9.3",
    "iterall": "^1.2.2"
  },
  "devDependencies": {
    "@types/jest": "^23.3.7",
    "@types/node": "^10.12.2",
    "@types/prettier": "^1.15.2",
<<<<<<< HEAD
    "@types/graphql-iso-date": "^3.3.3",
    "codecov": "^3.6.1",
    "graphql": "^14.5.8",
=======
    "codecov": "^3.6.1",
    "graphql": "^14.0.2",
>>>>>>> 23934b5c
    "graphql-iso-date": "^3.6.1",
    "husky": "^1.1.2",
    "jest": "^24.9.0",
    "jest-watch-typeahead": "^0.3.1",
    "lint-staged": "^7.3.0",
    "prettier": "^1.16.0",
    "ts-jest": "^24.1.0",
    "ts-node": "^7.0.1",
    "tslint": "^5.11.0",
    "tslint-config-prettier": "^1.15.0",
<<<<<<< HEAD
    "typescript": "^3.6.4"
=======
    "typescript": "^3.5.3"
>>>>>>> 23934b5c
  },
  "peerDependencies": {
    "graphql": "^14.5.0"
  },
  "husky": {
    "hooks": {
      "pre-commit": "lint-staged"
    }
  },
  "lint-staged": {
    "*.{ts,js,json,css,md}": [
      "prettier --write",
      "git add"
    ]
  },
  "keywords": [
    "graphql",
    "schema",
    "types",
    "typescript"
  ],
  "repository": {
    "type": "git",
    "url": "git://github.com/prisma/nexus.git"
  }
}<|MERGE_RESOLUTION|>--- conflicted
+++ resolved
@@ -45,14 +45,9 @@
     "@types/jest": "^23.3.7",
     "@types/node": "^10.12.2",
     "@types/prettier": "^1.15.2",
-<<<<<<< HEAD
     "@types/graphql-iso-date": "^3.3.3",
     "codecov": "^3.6.1",
     "graphql": "^14.5.8",
-=======
-    "codecov": "^3.6.1",
-    "graphql": "^14.0.2",
->>>>>>> 23934b5c
     "graphql-iso-date": "^3.6.1",
     "husky": "^1.1.2",
     "jest": "^24.9.0",
@@ -63,11 +58,7 @@
     "ts-node": "^7.0.1",
     "tslint": "^5.11.0",
     "tslint-config-prettier": "^1.15.0",
-<<<<<<< HEAD
     "typescript": "^3.6.4"
-=======
-    "typescript": "^3.5.3"
->>>>>>> 23934b5c
   },
   "peerDependencies": {
     "graphql": "^14.5.0"
