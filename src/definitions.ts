import { assertValidName, GraphQLScalarType } from "graphql";
import {
  EnumTypeDef,
  InputObjectTypeDef,
  InterfaceTypeDef,
  ObjectTypeDef,
  UnionTypeDef,
  WrappedType,
  ExtendTypeDef,
} from "./core";
import * as Types from "./types";
import { enumShorthandMembers } from "./utils";
import { DeprecationInfo } from "./types";

export interface DefinitionBlock<
  TypeName extends string,
  GenTypes = NexusGen
> {}

export interface ObjectTypeConfig<
  TypeName extends string,
  GenTypes = NexusGen
> {
  name: TypeName;
  definition(t: ObjectTypeDef<TypeName, GenTypes>): void;
  description?: string;
  nullability?: string;
}

export function objectType<TypeName extends string, GenTypes = NexusGen>(
  config: ObjectTypeConfig<TypeName, GenTypes>
) {
  const factory = new ObjectTypeDef<TypeName, GenTypes>(assertValidName(name));
  config.definition(factory);
  return new WrappedType(factory);
}

export interface InterfaceTypeConfig<
  TypeName extends string,
  GenTypes = NexusGen
> {
  name: TypeName;
  definition(t: InterfaceTypeDef<TypeName, GenTypes>): void;
  description?: string;
  nullability?: string;
}

export function interfaceType<TypeName extends string, GenTypes = NexusGen>(
  config: InterfaceTypeConfig<TypeName, GenTypes>
) {
  const factory = new InterfaceTypeDef<TypeName, GenTypes>(
    assertValidName(config.name)
  );
  config.definition(factory);
  return new WrappedType(factory);
}

export interface UnionTypeConfig<TypeName extends string, GenTypes = NexusGen> {
  name: TypeName;
  definition(t: UnionTypeDef<TypeName, GenTypes>): void;
  description?: string;
  deprecation?: string | DeprecationInfo;
}

export function unionType<TypeName extends string, GenTypes = NexusGen>(
  config: UnionTypeConfig<TypeName, GenTypes>
) {
  assertValidName(config.name);
  const factory = new UnionTypeDef<TypeName, GenTypes>(config.name);
  config.definition(factory);
  return new WrappedType(factory);
}

export function enumType<TypeName extends string, GenTypes = NexusGen>(
  name: TypeName,
  fn:
    | ((arg: EnumTypeDef<GenTypes>) => void)
    | string[]
    | Record<string, string | number | object | boolean>
) {
  const factory = new EnumTypeDef<GenTypes>(assertValidName(name));
  if (typeof fn === "function") {
    fn(factory);
  } else {
    factory.members(enumShorthandMembers(fn));
  }
  return new WrappedType(factory);
}

export function inputObjectType<TypeName extends string, GenTypes = NexusGen>(
  name: TypeName,
  fn: (t: InputObjectTypeDef<TypeName, GenTypes>) => void
) {
  const factory = new InputObjectTypeDef<TypeName, GenTypes>(
    assertValidName(name)
  );
  fn(factory);
  return new WrappedType(factory);
}

export function scalarType(name: string, options: Types.ScalarOpts) {
  return new WrappedType(
    new GraphQLScalarType({ name: assertValidName(name), ...options })
  );
}

<<<<<<< HEAD
export function arg<GenTypes = NexusGen>(
  type: Types.AllInputTypes<GenTypes> | Types.BaseScalars,
=======
/**
 * Defines an argument that can be used in any object or interface type
 *
 * Takes the GraphQL type name and any options.
 *
 * The value returned from this argument can be used multiple times in any valid `args` object value
 *
 * @see https://graphql.github.io/learn/schema/#arguments
 */
export function arg<GenTypes = GraphQLNexusGen>(
  type: Types.GetGen<GenTypes, "inputNames"> | Types.BaseScalars,
>>>>>>> ebbe8d15
  options?: Types.ArgOpts
): Types.ArgDefinition {
  // This isn't wrapped for now because it's not a named type, it's really
  // just an object that can be reused in multiple locations.
  return {
    type,
    ...options,
  };
}

export function stringArg(options?: Types.ArgOpts): Types.ArgDefinition {
  return arg("String", options);
}

export function intArg(options?: Types.ArgOpts): Types.ArgDefinition {
  return arg("Int", options);
}

export function floatArg(options?: Types.ArgOpts): Types.ArgDefinition {
  return arg("Float", options);
}

export function idArg(options?: Types.ArgOpts): Types.ArgDefinition {
  return arg("ID", options);
}

export function booleanArg(options?: Types.ArgOpts): Types.ArgDefinition {
  return arg("Boolean", options);
}

export interface ExtendTypeConfig<
  TypeName extends string,
  GenTypes = NexusGen
> {
  type: TypeName;
  definition(t: ExtendTypeDef<TypeName, GenTypes>): void;
}

/**
 * Adds new fields to an existing type in the schema. Useful when splitting your
 * schema across several domains.
 *
 * @see http://graphql-nexus.com/api/extendType
 */
export function extendType<TypeName extends string, GenTypes = NexusGen>(
  name: TypeName,
  fn: (t: ExtendTypeDef<TypeName, GenTypes>) => void
) {
  const factory = new ExtendTypeDef<TypeName, GenTypes>(assertValidName(name));
  fn(factory);
  return new WrappedType(factory);
}<|MERGE_RESOLUTION|>--- conflicted
+++ resolved
@@ -104,10 +104,6 @@
   );
 }
 
-<<<<<<< HEAD
-export function arg<GenTypes = NexusGen>(
-  type: Types.AllInputTypes<GenTypes> | Types.BaseScalars,
-=======
 /**
  * Defines an argument that can be used in any object or interface type
  *
@@ -117,9 +113,8 @@
  *
  * @see https://graphql.github.io/learn/schema/#arguments
  */
-export function arg<GenTypes = GraphQLNexusGen>(
+export function arg<GenTypes = NexusGen>(
   type: Types.GetGen<GenTypes, "inputNames"> | Types.BaseScalars,
->>>>>>> ebbe8d15
   options?: Types.ArgOpts
 ): Types.ArgDefinition {
   // This isn't wrapped for now because it's not a named type, it's really
