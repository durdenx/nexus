--- conflicted
+++ resolved
@@ -208,22 +208,13 @@
 
 export type OutputFieldResolver<
   GenTypes,
-<<<<<<< HEAD
-  TypeName,
-  FieldName,
+  TypeName extends string,
+  FieldName extends string,
   ResolveFallback
-> = (
-  root: RootValue<GenTypes, TypeName>,
-  args: ArgsValue<GenTypes, TypeName, FieldName>,
-  context: ContextValue<GenTypes>,
-=======
-  TypeName extends string,
-  FieldName extends string
 > = (
   root: GetGen2<GenTypes, "rootTypes", TypeName>,
   args: GetGen3<GenTypes, "argTypes", TypeName, FieldName>,
   context: GetGen<GenTypes, "context">,
->>>>>>> ebbe8d15
   info: GraphQLResolveInfo
 ) => MaybePromise<ResultValue<GenTypes, TypeName, FieldName, ResolveFallback>>;
 
@@ -387,7 +378,7 @@
   importPath: string;
 }
 
-export interface BuilderConfig<GenTypes = GraphQLNexusGen> extends Nullability {
+export interface BuilderConfig<GenTypes = NexusGen> extends Nullability {
   /**
    * When the schema starts and `process.env.NODE_ENV !== "production"`,
    * artifact files are auto-generated containing the .graphql definitions of
@@ -424,11 +415,7 @@
   typegenConfig?: (
     schema: GraphQLSchema,
     outputPath: string
-<<<<<<< HEAD
-  ) => TypegenInfo | PromiseLike<TypegenInfo>;
-=======
   ) => TypegenInfo<GenTypes> | PromiseLike<TypegenInfo<GenTypes>>;
->>>>>>> ebbe8d15
   /**
    * Either an absolute path to a .prettierrc file, or an object
    * with relevant Prettier rules to be used on the generated output
@@ -696,22 +683,10 @@
 
 export type ResultValue<
   GenTypes,
-<<<<<<< HEAD
-  TypeName,
-  FieldName,
+  TypeName extends string,
+  FieldName extends string,
   ResolveFallback
-> = GenTypes extends GenTypesShape
-  ? TypeName extends keyof GenTypes["returnTypes"]
-    ? FieldName extends keyof GenTypes["returnTypes"][TypeName]
-      ? GenTypes["returnTypes"][TypeName][FieldName]
-      : ResolveFallback
-    : ResolveFallback
-  : ResolveFallback;
-=======
-  TypeName extends string,
-  FieldName extends string
-> = GetGen3<GenTypes, "returnTypes", TypeName, FieldName>;
->>>>>>> ebbe8d15
+> = Or<GetGen3<GenTypes, "returnTypes", TypeName, FieldName>, ResolveFallback>;
 
 export type InputValue<GenTypes, TypeName> = GetGen<GenTypes, "", any>;
 // GenTypes extends GenTypesShape
@@ -722,16 +697,9 @@
 //   : any
 // : never;
 
-<<<<<<< HEAD
 export type ContextValue<GenTypes> = GenTypes extends GenTypesShape
   ? GenTypes["context"]
   : any;
-=======
-export type DirectiveConfig<GenTypes, DirectiveName> = {
-  locations: DirectiveLocationEnum[];
-  args?: [];
-};
->>>>>>> ebbe8d15
 
 // -----
 // Conditional Output Field Options
