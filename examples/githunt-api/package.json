{
  "name": "@graphql-nexus/example-githunt-api",
  "scripts": {
    "start": "nodemon src/index.js"
  },
  "dependencies": {
    "apollo-server": "2.2.0-alpha.2",
<<<<<<< HEAD
    "githunt-api": "TimMikeladze/GitHunt-API",
    "graphql": "^14.5.8",
    "nexus": "0.12.0-rc"
  },
  "devDependencies": {
    "nodemon": "^1.18.6",
    "prettier": "prettier/prettier#refs/pull/6736/head",
    "typescript": "3.7.1-rc"
=======
    "githunt-api": "peggyrayzis/GitHunt-API",
    "graphql": "^14.0.2",
    "nexus": "0.12.0-beta.9"
  },
  "devDependencies": {
    "nodemon": "^1.18.6",
    "prettier": "^1.15.2",
    "typescript": "^3.4.5",
    "sqlite3": "^4.1.0"
>>>>>>> 17b9afb8
  }
}<|MERGE_RESOLUTION|>--- conflicted
+++ resolved
@@ -5,25 +5,14 @@
   },
   "dependencies": {
     "apollo-server": "2.2.0-alpha.2",
-<<<<<<< HEAD
-    "githunt-api": "TimMikeladze/GitHunt-API",
+    "githunt-api": "peggyrayzis/GitHunt-API",
     "graphql": "^14.5.8",
     "nexus": "0.12.0-rc"
   },
   "devDependencies": {
     "nodemon": "^1.18.6",
     "prettier": "prettier/prettier#refs/pull/6736/head",
+    "sqlite3": "^4.1.0",
     "typescript": "3.7.1-rc"
-=======
-    "githunt-api": "peggyrayzis/GitHunt-API",
-    "graphql": "^14.0.2",
-    "nexus": "0.12.0-beta.9"
-  },
-  "devDependencies": {
-    "nodemon": "^1.18.6",
-    "prettier": "^1.15.2",
-    "typescript": "^3.4.5",
-    "sqlite3": "^4.1.0"
->>>>>>> 17b9afb8
   }
 }